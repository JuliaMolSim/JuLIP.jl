name = "JuLIP"
uuid = "945c410c-986d-556a-acb1-167a618e0462"
<<<<<<< HEAD
version = "0.7.2"
=======
version = "0.8.0"
>>>>>>> 900977b8

[deps]
AlgebraicMultigrid = "2169fc97-5a83-5252-b627-83903c6c433c"
Calculus = "49dc2e85-a5d0-5ad3-a950-438e2897f1b9"
CommonSubexpressions = "bbf7d656-a473-5ed7-a52c-81e309532950"
DelimitedFiles = "8bb1440f-4735-579b-a4ab-409b98df4dab"
Dierckx = "39dd38d3-220a-591b-8e3c-4c3a8c710a94"
ForwardDiff = "f6369f11-7733-5829-9624-2563aa707210"
FunctionWrappers = "069b7b12-0de2-55c6-9aab-29f3d0a68a2e"
JSON = "682c06a0-de6a-54ab-a142-c8b1cf79cde6"
LineSearches = "d3d80556-e9d4-5f37-9878-2ab0fcc64255"
LinearAlgebra = "37e2e46d-f89d-539d-b4ee-838fcccc9c8e"
MacroTools = "1914dd2f-81c6-5fcd-8719-6d5c9610ff09"
NeighbourLists = "2fcf5ba9-9ed4-57cf-b73f-ff513e316b9c"
Optim = "429524aa-4258-5aef-a3af-852621145aeb"
Printf = "de0858da-6303-5e67-8744-51eddeeeb8d7"
Reexport = "189a3867-3050-52da-a836-e630ba90ab69"
SparseArrays = "2f01184e-e22b-5df5-ae63-d93ebab69eaf"
StaticArrays = "90137ffa-7385-5640-81b9-e52037218182"
SuiteSparse = "4607b0f0-06f3-5cda-b6b1-a6196a1729e9"
Test = "8dfed614-e22c-5e08-85e1-65c5234f0b40"

[compat]
NeighbourLists = "≥ 0.3.0"
julia = "1"

[extras]
BenchmarkTools = "6e4b80f9-dd63-53aa-95a3-0cdb28fa8baf"

[targets]
test = ["BenchmarkTools"]<|MERGE_RESOLUTION|>--- conflicted
+++ resolved
@@ -1,10 +1,6 @@
 name = "JuLIP"
 uuid = "945c410c-986d-556a-acb1-167a618e0462"
-<<<<<<< HEAD
-version = "0.7.2"
-=======
 version = "0.8.0"
->>>>>>> 900977b8
 
 [deps]
 AlgebraicMultigrid = "2169fc97-5a83-5252-b627-83903c6c433c"
