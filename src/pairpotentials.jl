--- conflicted
+++ resolved
@@ -98,28 +98,12 @@
 # ========================================================
 # wrapping a pair potential in a site potential
 
-SitePotential(pp::PairPotential) = PairSitePotential(pp, Val{:one}())
-
-<<<<<<< HEAD
 @pot type PairSitePotential{P} <: SitePotential
    pp::P
-=======
-Base.zero(::Type{JVecF}) = JVecF(0.0,0.0,0.0)
-
-@pot type PairSitePotential{PT, FT} <: SitePotential
-   pp::PT
-   F::FT
->>>>>>> 1d818120
 end
 
 cutoff(psp::PairSitePotential) = cutoff(psp.pp)
 
-<<<<<<< HEAD
-evaluate(psp::PairSitePotential, r, R) =
-            sum( [psp.pp(s) for s in r] )
-
-evaluate_d(psp::PairSitePotential, r, R) =
-=======
 function _sumpair_(pp, r)
    # cant use a generator here since type is not inferred!
    # Watch out for a bugfix
@@ -131,26 +115,17 @@
 end
 
 # special implementation of site energy and forces for a plain pair potential
-evaluate{PT}(psp::PairSitePotential{PT,Val{:one}}, r, R) = _sumpair_(psp.pp, r)
+evaluate(psp::PairSitePotential, r, R) = _sumpair_(psp.pp, r)
 
-evaluate_d{PT}(psp::PairSitePotential{PT,Val{:one}}, r, R) =
->>>>>>> 1d818120
+evaluate_d(psp::PairSitePotential, r, R) =
             [ ((@D psp.pp(s))/s) * S for (s, S) in zip(r, R) ]
 
-# general implementation with a nonlinear wrapper
-evaluate(psp::PairSitePotential, r, R) = psp.F(_sumpair_(psp.pp, r))
-
-function evaluate_d{PT}(psp::PairSitePotential{PT,Val{:one}}, r, R)
-   dF = @D psp.F(_sumpair_(psp.pp, r))
-   return [ dF_ * ((@D psp.pp(s))/s) * S for (s, S, dF_) in zip(r, R, dF) ]
-end
 
 # instead of this, use a `ComposePotential?`
 # and construct e.g. with  F ∘ sitepot = ComposePot(F, sitepot)
 
 
 
-
 # ======================================================================
 #      Special Preconditioner for Pair Potentials
 # ======================================================================