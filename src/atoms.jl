--- conflicted
+++ resolved
@@ -310,7 +310,6 @@
 
 import ExtXYZ
 
-<<<<<<< HEAD
 # conversion rules from Atoms.data entries to ExtXYZ standard types
 _write_convert(value) = nothing # default rule: do not write
 _write_convert(value::AbstractVector) = value
@@ -457,61 +456,4 @@
 
 write_extxyz(file, atoms::Vector{Atoms{T}}) where T = ExtXYZ.write_frames(file, _atoms_to_extxyz_dict.(atoms))
 
-export read_extxyz, write_extxyz # FIXME should these be exported here, in JuLIP.FIO, or a new JuLIP.XYZ submodule?
-=======
-"""
-Read from an extended XYZ file using ExtXYZ.jl. Returns an array of `Atoms` structs
-"""
-function read_extxyz(file, args...; kwargs...)
-   dicts = Dict{String,Any}[]
-   for dict in ExtXYZ.read_frames(file, args...; kwargs...)
-      dict["__id__"] = "JuLIP_Atoms"
-
-      nat = pop!(dict, "N_atoms")
-      info = pop!(dict, "info")
-      arrays = pop!(dict, "arrays")
-
-      "pos" in keys(arrays) || error("arrays dictionary missing 'pos' entry containing positions")
-      dict["X"] = vecs(pop!(arrays, "pos"))
-      @assert length(dict["X"]) == nat
-
-      # atomic numbers and symbols
-      dict["Z"] = "Z" in keys(arrays) ? pop!(arrays, "Z") : nothing
-      if "species" in keys(arrays)
-         species = pop!(arrays, "species")
-         Zsp = atomic_number.([Symbol(sp) for sp in species])
-         if dict["Z"] !== nothing
-            all(dict["Z"] .== Zsp) || error("inconsistent 'Z' and 'species' properties")
-         else
-            dict["Z"] = Zsp
-         end
-      end
-      dict["Z"] === nothing && error("atomic numbers not defined - either 'Z' or 'species' must be present")
-
-      # mass - lookup from atomic number if not present
-      if "masses" in keys(arrays)
-         dict["M"] = pop!(arrays, "masses")
-      elseif "mass" in keys(arrays)
-         dict["M"] = pop!(arrays, "mass") # FIXME convert units?
-      else
-         dict["M"] = [atomic_mass(z) for z in AtomicNumber.(dict["Z"])]
-      end
-
-      # momenta / velocities
-      if "momenta" in keys(arrays)
-         dict["P"] = vecs(pop!(arrays, "momenta"))
-      elseif "velo" in keys(arrays)
-         dict["P"] = vecs(pop!(arrays, "velo") .* dict["M"]) # FIXME convert units?
-      else
-         dict["P"] = zeros((3, nat))
-      end
-
-      # everything else goes in data
-      dict["data"] = merge(info, arrays)
-      push!(dicts, dict)
-   end
-   return read_dict.(dicts)
-end
-
-export read_extxyz
->>>>>>> 343e0c58
+export read_extxyz, write_extxyz # FIXME should these be exported here, in JuLIP.FIO, or a new JuLIP.XYZ submodule?