--- conflicted
+++ resolved
@@ -171,11 +171,7 @@
 
 cutoff(P::Exp) = cutoff(P.Vexp)
 
-<<<<<<< HEAD
 precon(P::Exp{T}, r, R) where {T} = (P.energyscale * P.Vexp(r)) * one(JMat{T})
-=======
-precon{T}(P::Exp{T}, r, R, innerstab) = (P.energyscale * P.Vexp(r)) * one(JMat{T})
->>>>>>> 1aaf03e7
 
 function Exp(at::AbstractAtoms;
              A=3.0, r0=rnn(at), cutoff_mult=2.2, energyscale = 1.0,
