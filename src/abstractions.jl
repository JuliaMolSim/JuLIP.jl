--- conflicted
+++ resolved
@@ -101,16 +101,10 @@
 
 # function defined primarily on AbstractAtoms
 export AbstractAtoms,
-<<<<<<< HEAD
       positions, get_positions, set_positions!,
       momenta, get_momenta, set_momenta!,
       cell, get_cell, set_cell!, is_cubic,
       pbc, get_pbc, set_pbc!,
-=======
-      positions, get_positions, set_positions!, unsafe_positions, xyz, 
-      momenta, get_momenta, set_momenta!, unsafe_momenta,
-      cell, get_cell, set_cell!, is_cubic, pbc, get_pbc, set_pbc!,
->>>>>>> a2e44437
       # set_data!, get_data, has_data,
       set_calculator!, calculator, get_calculator,
       set_constraint!, constraint, get_constraint,
