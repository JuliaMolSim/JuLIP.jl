--- conflicted
+++ resolved
@@ -1,8 +1,4 @@
-<<<<<<< HEAD
-
-=======
 using Base.Test
->>>>>>> 490462c4
 using JuLIP
 using JuLIP.Potentials
 using JuLIP.Testing
