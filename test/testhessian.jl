--- conflicted
+++ resolved
@@ -1,8 +1,4 @@
-<<<<<<< HEAD
-
-=======
 using Base.Test
->>>>>>> a2e44437
 using JuLIP
 using JuLIP.Potentials
 using JuLIP.Testing
