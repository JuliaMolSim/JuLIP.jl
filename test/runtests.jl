
using JuLIP
using Base.Test
using JuLIP.Testing


verbose=true

julip_tests = [
<<<<<<< HEAD
  #  "testaux.jl";
  #  "testase.jl";
  #  "testanalyticpotential.jl";
  #  "testpotentials.jl";
  # "testvarcell.jl";
  # "testsolve.jl";
  "testhessian.jl"
=======
   # "testaux.jl";
   # "testase.jl";
   # "testdft.jl";
   # "testanalyticpotential.jl";
   # "testpotentials.jl";
   # "testvarcell.jl";
   # "testexpvarcell.jl";
   "testsolve.jl";
>>>>>>> 00335a23
]

println("≡≡≡≡≡≡≡≡≡≡≡≡≡≡≡≡≡≡≡≡≡≡≡≡")
println("  Starting JuLIP Tests")
println("≡≡≡≡≡≡≡≡≡≡≡≡≡≡≡≡≡≡≡≡≡≡≡≡")


for test in julip_tests
   include(test)
end<|MERGE_RESOLUTION|>--- conflicted
+++ resolved
@@ -7,15 +7,6 @@
 verbose=true
 
 julip_tests = [
-<<<<<<< HEAD
-  #  "testaux.jl";
-  #  "testase.jl";
-  #  "testanalyticpotential.jl";
-  #  "testpotentials.jl";
-  # "testvarcell.jl";
-  # "testsolve.jl";
-  "testhessian.jl"
-=======
    # "testaux.jl";
    # "testase.jl";
    # "testdft.jl";
@@ -24,7 +15,7 @@
    # "testvarcell.jl";
    # "testexpvarcell.jl";
    "testsolve.jl";
->>>>>>> 00335a23
+   "testhessian.jl"
 ]
 
 println("≡≡≡≡≡≡≡≡≡≡≡≡≡≡≡≡≡≡≡≡≡≡≡≡")
